/*//////////////////////////////////////////////////////////////////
////     The SKIRT project -- advanced radiative transfer       ////
////       © Astronomical Observatory, Ghent University         ////
///////////////////////////////////////////////////////////////// */

#include "LyaNeutralHydrogenGasMix.hpp"
#include "Configuration.hpp"
#include "Constants.hpp"
#include "LyUtils.hpp"
#include "MaterialState.hpp"
#include "PhotonPacket.hpp"
#include "Random.hpp"

////////////////////////////////////////////////////////////////////

namespace
{
    // the combined Lya1 and Lya2 for hydrogen
    constexpr double lyaA = Constants::EinsteinALya();
    constexpr double lya = Constants::lambdaLya();
    constexpr double g = 3.;
    constexpr double kB = Constants::k();
    constexpr double mp = Constants::Mproton();
}

////////////////////////////////////////////////////////////////////

void LyaNeutralHydrogenGasMix::setupSelfBefore()
{
    MaterialMix::setupSelfBefore();

    _dpf.initialize(random(), includePolarization());
}

////////////////////////////////////////////////////////////////////

MaterialMix::MaterialType LyaNeutralHydrogenGasMix::materialType() const
{
    return MaterialType::Gas;
}

////////////////////////////////////////////////////////////////////

bool LyaNeutralHydrogenGasMix::hasPolarizedScattering() const
{
    return includePolarization();
}

////////////////////////////////////////////////////////////////////

bool LyaNeutralHydrogenGasMix::hasResonantScattering() const
{
    return true;
}

////////////////////////////////////////////////////////////////////

bool LyaNeutralHydrogenGasMix::hasExtraSpecificState() const
{
    return true;
}

////////////////////////////////////////////////////////////////////

bool LyaNeutralHydrogenGasMix::hasScatteringDispersion() const
{
    return true;
}

////////////////////////////////////////////////////////////////////

vector<StateVariable> LyaNeutralHydrogenGasMix::specificStateVariableInfo() const
{
    return vector<StateVariable>{StateVariable::numberDensity(), StateVariable::temperature()};
}

////////////////////////////////////////////////////////////////////

void LyaNeutralHydrogenGasMix::initializeSpecificState(MaterialState* state, double /*metallicity*/, double temperature,
                                                       const Array& /*params*/) const
{
    // leave the temperature at zero if the cell does not contain any material for this component
    if (state->numberDensity() > 0.)
    {
        // if no temperature was imported, use default value
        if (temperature < 0) temperature = defaultTemperature();

        // make sure the temperature is at least the local universe CMB temperature
        state->setTemperature(max(Constants::Tcmb(), temperature));
    }
}

////////////////////////////////////////////////////////////////////

double LyaNeutralHydrogenGasMix::mass() const
{
    return Constants::Mproton();
}

////////////////////////////////////////////////////////////////////

double LyaNeutralHydrogenGasMix::section(double lambda, double T) const
{
    double vth = sqrt(2. * kB / mp * T);
    double a = lyaA * lya / 4. / M_PI / vth;
    return LyUtils::section(vth, a, lya, g, lambda);
}

std::pair<Vec, bool> LyaNeutralHydrogenGasMix::sampleAtomVelocity(double lambda, double T, double nH, Direction kin,
                                                                  Configuration* config, Random* random) const
{
    double vth = sqrt(2. * kB / mp * T);
    double a = lyaA * lya / 4. / M_PI / vth;

    // change true to actual probability
    // use Lya1 Lya2 opacities to determine probability then use Lya1 = 50/50 & Lya2 = 100
    // this should be a constant so just precalculate it

    return LyUtils::sampleAtomVelocity(vth, a, lya, true, lambda, T, nH, kin, config, random);
}

////////////////////////////////////////////////////////////////////

double LyaNeutralHydrogenGasMix::sectionAbs(double /*lambda*/) const
{
    return 0.;
}

////////////////////////////////////////////////////////////////////

double LyaNeutralHydrogenGasMix::sectionSca(double lambda) const
{
    return section(lambda, defaultTemperature());
}

////////////////////////////////////////////////////////////////////

double LyaNeutralHydrogenGasMix::sectionExt(double lambda) const
{
    return section(lambda, defaultTemperature());
}

////////////////////////////////////////////////////////////////////

double LyaNeutralHydrogenGasMix::opacityAbs(double /*lambda*/, const MaterialState* /*state*/,
                                            const PhotonPacket* /*pp*/) const
{
    return 0.;
}

////////////////////////////////////////////////////////////////////

double LyaNeutralHydrogenGasMix::opacitySca(double lambda, const MaterialState* state, const PhotonPacket* /*pp*/) const
{
    double n = state->numberDensity();
    return n > 0. ? n * section(lambda, state->temperature()) : 0.;
}

////////////////////////////////////////////////////////////////////

double LyaNeutralHydrogenGasMix::opacityExt(double lambda, const MaterialState* state, const PhotonPacket* /*pp*/) const
{
    double n = state->numberDensity();
    return n > 0. ? n * section(lambda, state->temperature()) : 0.;
}

////////////////////////////////////////////////////////////////////

bool LyaNeutralHydrogenGasMix::peeloffScattering(double& I, double& Q, double& U, double& V, double& lambda,
                                                 Direction bfkobs, Direction bfky, const MaterialState* state,
                                                 const PhotonPacket* pp) const
{
    // draw a random atom velocity & phase function, unless a previous peel-off stored this already
    auto scatinfo = const_cast<PhotonPacket*>(pp)->getScatteringInfo();
    if (!scatinfo->valid)
    {
        scatinfo->valid = true;
        std::tie(scatinfo->velocity, scatinfo->dipole) = sampleAtomVelocity(
            lambda, state->temperature(), state->numberDensity(), pp->direction(), config(), random());
    }

    // add the contribution to the Stokes vector components depending on scattering type
    if (scatinfo->dipole)
    {
        // contribution of dipole scattering with or without polarization
        _dpf.peeloffScattering(I, Q, U, V, pp->direction(), bfkobs, bfky, pp);
    }
    else
    {
        // isotropic scattering removes polarization, so the contribution is trivially 1
        I += 1.;
    }

    // Doppler-shift the photon packet wavelength into and out of the atom frame
<<<<<<< HEAD
    lambda = LyUtils::shiftWavelength(lambda, scatinfo->velocity, pp->direction(), bfkobs);
=======
    lambda = LyaUtils::shiftWavelength(lambda, scatinfo->velocity, pp->direction(), bfkobs);

    return false;
>>>>>>> deb687ec
}

////////////////////////////////////////////////////////////////////

void LyaNeutralHydrogenGasMix::performScattering(double lambda, const MaterialState* state, PhotonPacket* pp) const
{
    // draw a random atom velocity & phase function, unless a peel-off stored this already
    auto scatinfo = pp->getScatteringInfo();
    if (!scatinfo->valid)
    {
        scatinfo->valid = true;
        std::tie(scatinfo->velocity, scatinfo->dipole) = sampleAtomVelocity(
            lambda, state->temperature(), state->numberDensity(), pp->direction(), config(), random());
    }

    // draw the outgoing direction from the dipole or the isotropic phase function
    // and, if required, update the polarization state of the photon packet
    Direction bfknew;
    if (scatinfo->dipole)
    {
        bfknew = _dpf.performScattering(pp->direction(), pp);
    }
    else
    {
        bfknew = random()->direction();
        if (includePolarization()) pp->setUnpolarized();
    }

    // Doppler-shift the photon packet wavelength into and out of the atom frame
    lambda = LyUtils::shiftWavelength(lambda, scatinfo->velocity, pp->direction(), bfknew);

    // execute the scattering event in the photon packet
    pp->scatter(bfknew, state->bulkVelocity(), lambda);
}

////////////////////////////////////////////////////////////////////

double LyaNeutralHydrogenGasMix::indicativeTemperature(const MaterialState* state, const Array& /*Jv*/) const
{
    return state->temperature();
}

////////////////////////////////////////////////////////////////////<|MERGE_RESOLUTION|>--- conflicted
+++ resolved
@@ -192,13 +192,9 @@
     }
 
     // Doppler-shift the photon packet wavelength into and out of the atom frame
-<<<<<<< HEAD
     lambda = LyUtils::shiftWavelength(lambda, scatinfo->velocity, pp->direction(), bfkobs);
-=======
-    lambda = LyaUtils::shiftWavelength(lambda, scatinfo->velocity, pp->direction(), bfkobs);
 
     return false;
->>>>>>> deb687ec
 }
 
 ////////////////////////////////////////////////////////////////////
